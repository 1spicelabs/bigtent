use anyhow::{ bail, Context, Result};
use arc_swap::ArcSwap;
use scopeguard::defer;
use serde::{Deserialize, Serialize};
use std::{
  collections::{BTreeMap, HashMap, HashSet},
  ops::Deref,
  path::{Path, PathBuf},
  sync::{atomic::AtomicU32, Arc},
  time::Instant,
};
use thousands::Separable;
use tokio::{fs::{read_dir, File}, io::BufReader, sync::{mpsc::Sender, Mutex}};
use toml::Table; // Use log crate when building application

use crate::{
  data_file::{DataReader, DataFile},
  index_file::{IndexFile, IndexLoc, ItemOffset},
  live_merge::perform_merge,
  rodeo_server::{MD5Hash, RodeoServer},
  structs::{EdgeType, Item},
  util::{
    byte_slice_to_u63, find_common_root_dir, find_item, hex_to_u64, is_child_dir, md5hash_str,
    read_len_and_cbor, read_u32, sha256_for_reader, sha256_for_slice,
  },
};
#[cfg(not(test))]
use log::info;

#[cfg(test)]
use std::println as info;

#[derive(Debug, Serialize, Deserialize, Clone)]
pub struct ClusterFileEnvelope {
  pub version: u32,
  pub magic: u32,
  pub data_files: Vec<u64>,
  pub index_files: Vec<u64>,
  pub info: BTreeMap<String, String>,
}

impl ClusterFileEnvelope {
  pub fn validate(&self) -> Result<()> {
    if self.magic != ClusterFileMagicNumber {
      bail!("Loaded a cluster with an invalid magic number: {:?}", self);
    }

    if self.version != 2 {
      bail!(
        "Loaded a Cluster with version {} but this code only supports version 2 Clusters",
        self.version
      );
    }

    Ok(())
  }
}

impl std::fmt::Display for ClusterFileEnvelope {
  fn fmt(&self, f: &mut std::fmt::Formatter<'_>) -> std::fmt::Result {
    write!(
      f,
      "ClusterFileEnvelope {{v: {}, data_files: {:?}, index_files: {:?}, info: {:?}}}",
      self.version,
      self
        .data_files
        .iter()
        .map(|h| format!("{:016x}", h))
        .collect::<Vec<String>>(),
      self
        .index_files
        .iter()
        .map(|h| format!("{:016x}", h))
        .collect::<Vec<String>>(),
      self.info,
    )
  }
}

#[derive(Debug, Clone)]
pub struct GoatRodeoCluster {
  pub envelope: ClusterFileEnvelope,
  pub cluster_file_hash: u64,
  pub path: PathBuf,
  pub cluster_path: PathBuf,
  pub data_files: HashMap<u64, Arc<DataFile>>,
  pub index_files: HashMap<u64, IndexFile>,
  pub sub_clusters: HashMap<u64, GoatRodeoCluster>,
  pub synthetic: bool,
  index: Arc<ArcSwap<Option<Arc<Vec<ItemOffset>>>>>,
  building_index: Arc<Mutex<bool>>,
}

#[allow(non_upper_case_globals)]
pub const DataFileMagicNumber: u32 = 0x00be1100; // Bell

#[allow(non_upper_case_globals)]
pub const IndexFileMagicNumber: u32 = 0x54154170; // Shishitō

#[allow(non_upper_case_globals)]
pub const ClusterFileMagicNumber: u32 = 0xba4a4a; // Banana

impl GoatRodeoCluster {
  // Reset the index. Should be done with extreme care
  pub fn reset_index(&self) -> () {
    self.index.store(Arc::new(None));
  }

  pub fn create_synthetic_with(
    &self,
    index: Vec<ItemOffset>,
    data_files: HashMap<u64, Arc<DataFile>>,
    index_files: HashMap<u64, IndexFile>,
    sub_clusters: HashMap<u64, GoatRodeoCluster>,
  ) -> Result<GoatRodeoCluster> {
    if sub_clusters.len() == 0 {
      bail!("A synthetic cluster must have at least one underlying real cluster")
    }

    let my_hash = {
      let mut keys = sub_clusters
        .keys()
        .into_iter()
        .map(|v| *v)
        .collect::<Vec<u64>>();

      keys.sort();
      let mut merkle = vec![];
      for k in keys {
        merkle.append(&mut k.to_be_bytes().into_iter().collect());
      }
      byte_slice_to_u63(&sha256_for_slice(&mut merkle)).unwrap()
    };

    Ok(GoatRodeoCluster {
      envelope: self.envelope.clone(),
      path: self.path.clone(),
      cluster_path: self.cluster_path.clone(),
      data_files: data_files,
      index_files: index_files,
      index: Arc::new(ArcSwap::new(Arc::new(Some(Arc::new(index))))),
      building_index: Arc::new(Mutex::new(false)),
      cluster_file_hash: my_hash,
      sub_clusters,
      synthetic: true,
    })
  }

  /// Create a Goat Rodeo cluster with no contents
  pub fn blank(root_dir: &PathBuf) -> GoatRodeoCluster {
    GoatRodeoCluster {
      envelope: ClusterFileEnvelope {
        version: 1,
        magic: 1,
        data_files: vec![],
        index_files: vec![],
        info: BTreeMap::new(),
      },
      path: root_dir.clone(),
      cluster_path: root_dir.clone(),
      data_files: HashMap::new(),
      index_files: HashMap::new(),
      index: Arc::new(ArcSwap::new(Arc::new(None))),
      building_index: Arc::new(Mutex::new(false)),
      cluster_file_hash: 0,
      sub_clusters: HashMap::new(),
      synthetic: false,
    }
  }

  pub async fn new(root_dir: &PathBuf, cluster_path: &PathBuf) -> Result<GoatRodeoCluster> {
    let start = Instant::now();
    if !is_child_dir(root_dir, cluster_path)? {
      bail!(
        "The cluster path {:?} must be in the root dir {:?}",
        cluster_path,
        root_dir
      );
    }
    let file_path = cluster_path.clone();
    let file_name = match file_path.file_name().map(|e| e.to_str()).flatten() {
      Some(n) => n.to_string(),
      _ => bail!("Unable to get filename for {:?}", file_path),
    };

    let hash: u64 = match hex_to_u64(&file_name[(file_name.len() - 20)..(file_name.len() - 4)]) {
      Some(v) => v,
      _ => bail!("Unable to get hex value for filename {}", file_name),
    };

    // open and get info from the data file
    let mut cluster_file = File::open(file_path.clone())
      .await
      .with_context(|| format!("opening cluster {:?}", file_path))?;

    let sha_u64 = byte_slice_to_u63(&sha256_for_reader(&mut cluster_file).await?)?;

    if sha_u64 != hash {
      bail!(
        "Cluster {:?}: expected the sha256 of '{:016x}.grc' to match the hash, but got hash \
         {:016x}",
        file_path,
        hash,
        sha_u64
      );
    }

    let mut cluster_file = BufReader::new(File::open(file_path.clone()).await?);
    let dfp: &mut BufReader<File> = &mut cluster_file;
    let magic = read_u32(dfp).await?;
    if magic != ClusterFileMagicNumber {
      bail!(
        "Unexpected magic number {:x}, expecting {:x} for data file {:?}",
        magic,
        ClusterFileMagicNumber,
        file_path
      );
    }

    let env: ClusterFileEnvelope = read_len_and_cbor(dfp).await?;

    env.validate()?;

    info!(
      "Loaded cluster {:?} {} at {:?}",
      cluster_path,
      env,
      start.elapsed()
    );

    let mut index_files = HashMap::new();
    let mut indexed_hashes: HashSet<u64> = HashSet::new();

    for index_file in &env.index_files {
      let the_file = IndexFile::new(
        &root_dir,
        *index_file,
        false, /*TODO -- optional testing of index hash */
      ).await?;

      for data_hash in &the_file.envelope.data_files {
        indexed_hashes.insert(*data_hash);
      }

      info!("Loaded index {:016x}.gri", index_file);

      index_files.insert(*index_file, the_file);
    }

    let mut data_files = HashMap::new();
    for data_file in &env.data_files {
      let the_file = Arc::new(DataFile::new(&root_dir, *data_file).await?);
      data_files.insert(*data_file, the_file);
    }

    for data_key in data_files.keys() {
      if !indexed_hashes.contains(data_key) {
        bail!(
          "Data file '{:016x}.grd' found, but it is not referenced by any index files",
          data_key
        )
      }

      indexed_hashes.remove(data_key);
    }

    if indexed_hashes.len() != 0 {
      bail!("Indexes looking for files {}, but they were not found", {
        let mut files = vec![];
        for v in indexed_hashes {
          files.push(format!("{:016x}.grd", v));
        }
        files.join(",")
      });
    }

    info!("New cluster load time {:?}", start.elapsed());

    Ok(GoatRodeoCluster {
      envelope: env,
      path: root_dir.clone(),
      cluster_path: cluster_path.clone(),
      data_files: data_files,
      index_files: index_files,
      index: Arc::new(ArcSwap::new(Arc::new(None))),
      building_index: Arc::new(Mutex::new(false)),
      cluster_file_hash: sha_u64,
      sub_clusters: HashMap::new(),
      synthetic: false,
    })
  }

  pub fn common_parent_dir(clusters: &[GoatRodeoCluster]) -> Result<PathBuf> {
    let paths = clusters
      .into_iter()
      .map(|b| b.cluster_path.clone())
      .collect();
    find_common_root_dir(paths)
  }

  pub async fn cluster_from_config(file_name: PathBuf, conf: &Table) -> Result<GoatRodeoCluster> {
    let root_dir_key = conf.get("root_dir");
    let root_dir: PathBuf = match root_dir_key {
      Some(toml::Value::String(s)) => {
        let rd = PathBuf::from(shellexpand::tilde(s).to_string());
        if !rd.exists() || !rd.is_dir() {
          bail!("The supplied root directory {:?} is not a directory", rd);
        };

        rd
      }
      _ => bail!("Must supply a `root_dir` entry in the configuration file"),
    };

    let cluster_path_key = conf.get("cluster_path");
    let envelope_paths: Vec<PathBuf> = match cluster_path_key {
      Some(toml::Value::Array(av)) => av
        .iter()
        .flat_map(|v| match v {
          toml::Value::String(index) => Some(PathBuf::from(shellexpand::tilde(index).to_string())),
          _ => None,
        })
        .collect(),
      Some(toml::Value::String(index)) => {
        vec![PathBuf::from(shellexpand::tilde(index).to_string())]
      }
      _ => bail!(format!(
        "Could not find 'cluster_path' key in configuration file {:?}",
        file_name
      )),
    };

    let mut envelope_dirs = vec![];
    for p in envelope_paths {
      envelope_dirs.push(p.clone());
    }

    let mut clusters = vec![];

    for path in envelope_dirs {
      clusters.push(GoatRodeoCluster::new(&root_dir, &path).await?);
    }

    if clusters.len() == 0 {
      // this is weird... we should have gotten at least one item
      bail!(
        "No clusters were specified in {}",
        cluster_path_key.unwrap()
      );
    } else if clusters.len() == 1 {
      return Ok(clusters.pop().unwrap()); // okay because just checked length
    } else {
      // turn the clusters into one
      perform_merge(clusters).await
    }
  }

  // All the non-synthetic sub-clusters
  pub async fn all_sub_clusters(&self) -> Vec<GoatRodeoCluster> {
    let mut ret = vec![];

    if !self.sub_clusters.is_empty() {
      for (_, sub) in self.sub_clusters.iter() {
        let mut to_append = Box::pin(sub.all_sub_clusters()).await;
        ret.append(&mut to_append);
      }
    } else {
      ret.push(self.clone());
    }

    ret
  }

  pub async fn get_index(&self) -> Result<Arc<Vec<ItemOffset>>> {
    let tmp = self.index.load().clone();
    match tmp.deref() {
      Some(v) => {
        return Ok(v.clone());
      }
      None => {}
    }

    let start = Instant::now();

    let mut my_lock = self
      .building_index
      .lock().await;
    *my_lock = false;

    // test again after acquiring the lock
    let tmp = self.index.load().clone();
    match tmp.deref() {
      Some(v) => {
        return Ok(v.clone());
      }
      None => {}
    }

    let mut ret = vec![];

    let mut vecs = vec![];

    for index_hash in self.envelope.index_files.iter().rev() {
      let index = match self.index_files.get(index_hash) {
        Some(f) => f,
        None => bail!("Couldn't find index {:016x}.gri", index_hash),
      };
      info!(
        "Reading index {:016x}.gri at {:?}",
        index_hash,
        start.elapsed()
      );
      let the_index = index.read_index().await?;
      if the_index.len() > 0 {
        vecs.push(the_index);
      }
    }

    info!("Read all indexes at {:?}", start.elapsed());
    vecs.sort_by(|a, b| b[0].hash.cmp(&a[0].hash));
    info!("Sorted Index of indexes at {:?}", start.elapsed());
    let index_cnt = vecs.len();
    for pos in 0..vecs.len() {
      let mut the_index = match vecs.pop() {
        Some(v) => v,
        _ => bail!("Popped and failed!"),
      };

      info!(
        "Appending {} of {} index components at {:?}",
        pos + 1,
        index_cnt,
        start.elapsed()
      );

      if ret.len() == 0 {
        ret = the_index;
      } else if the_index.len() == 0 {

        // do nothing... nothing to sort
      } else if the_index[0].hash > ret[ret.len() - 1].hash {
        // append the_index to ret
        ret.append(&mut the_index);
      } else if the_index[the_index.len() - 1].hash < ret[0].hash {
        info!("Prepending!");
        // append ret to the_index
        the_index.append(&mut ret);
        ret = the_index;
      } else {
        info!("Intermixing!!!!");
        let rl = ret.len();
        let il = the_index.len();
        let mut dest = Vec::with_capacity(rl + il);
        let mut rp = ret.into_iter();
        let mut ip = the_index.into_iter();
        let mut nr = rp.next();
        let mut ni = ip.next();

        while nr.is_some() || ni.is_some() {
          match (&nr, &ni) {
            (None, None) => {
              break;
            }
            (None, Some(_)) => {
              dest.push(ni.unwrap()); // avoids a shared reference problem
              ni = ip.next();
            }
            (Some(_), None) => {
              dest.push(nr.unwrap()); // avoids a shared reference problem
              nr = rp.next();
            }
            (Some(v1), Some(v2)) if v1.hash < v2.hash => {
              dest.push(nr.unwrap()); // unwrap okay because tested in pattern match
              nr = rp.next();
            }
            (Some(v1), Some(v2)) if v1.hash > v2.hash => {
              dest.push(ni.unwrap()); // unwrap okay because tested in pattern match
              ni = ip.next();
            }
            (Some(_), Some(_)) => todo!("Merge two entries"),
          }
        }

        ret = dest;
      }
    }

    info!(
      "Created index with {} items at {:?}",
      ret.len().separate_with_commas(),
      start.elapsed()
    );

    let ret_arc = Arc::new(ret);
    self.index.store(Arc::new(Some(ret_arc.clone())));
    // keep the lock alive
    *my_lock = false;

    Ok(ret_arc)
  }

  pub fn data_file(&self, hash: u64) -> Result<Arc<Mutex<Box<dyn DataReader>>>> {
    match self.data_files.get(&hash) {
      Some(df) => Ok(df.file.clone()),
      None => bail!("Data file '{:016x}.grd' not found", hash),
    }
  }

  pub async fn find_file(path: &PathBuf, hash: u64, suffix: &str) -> Result<File> {
    fn find(name: &str, dir: &Path) -> Result<Option<PathBuf>> {
      for entry in dir.read_dir()?.into_iter() {
        let entry = entry?;

        if match entry.file_name().into_string() {
          Ok(s) => s,
          _ => bail!("Couldn't convert {:?} to a string", entry),
        } == name
        {
          return Ok(Some(entry.path()));
        }
        let path = entry.path();
        if path.is_dir() {
          match find(name, &path)? {
            Some(s) => return Ok(Some(s)),
            _ => {}
          }
        }
      }
      Ok(None)
    }
    let file_name = format!("{:016x}.{}", hash, suffix);
    match find(&file_name, path)? {
      Some(f) => Ok(File::open(f).await?),
      _ => bail!("Couldn't find {} in {:?}", file_name, path),
    }
  }

  pub async fn cluster_files_in_dir(path: PathBuf) -> Result<Vec<GoatRodeoCluster>> {
    let mut the_dir = read_dir(path.clone()).await?;
    let mut ret = vec![];

    while let Some(f) = the_dir.next_entry().await? {
    //for f in the_dir.next_entry().await {
      let file = f;
      let file_extn = file
        .path()
        .extension()
        .map(|e| e.to_str())
        .flatten()
        .map(|s| s.to_owned());

      if file.file_type().await?.is_file() && file_extn == Some("grc".into()) {
        let walker = GoatRodeoCluster::new(&path, &file.path()).await?;
        ret.push(walker)
      }
    }

    Ok(ret)
  }

  pub async fn find(&self, hash: MD5Hash) -> Result<Option<ItemOffset>> {
    let index = self.get_index().await?;
    Ok(find_item(hash, &index))
  }

  pub async fn entry_for(&self, file_hash: u64, offset: u64) -> Result<Item> {
    let data_files = &self.data_files;
    let data_file = data_files.get(&file_hash);
    match data_file {
      Some(df) => {
        let mut item = df.read_item_at(offset).await?;
        match item.reference.0 {
          0 => item.reference.0 = file_hash,
          v if v != file_hash => {
            bail!(
              "Got item {} that should have had a file_hash of {:016x}, but had {:016x}",
              item.identifier,
              file_hash,
              item.reference.0,
            )
          }
          _ => {}
        }

        if item.reference.1 != offset {
          bail!(
            "Expecting item {} to have offset {}, but reported offset {}",
            item.identifier,
            offset,
            item.reference.1
          )
        }

        Ok(item)
      }
      None => bail!("Couldn't find file for hash {:x}", file_hash),
    }
  }

<<<<<<< HEAD
pub async fn north_send(
    &self,
    gitoids: Vec<String>,
    purls_only: bool,
    tx: Sender<serde_json::Value>,
    start: Instant,
  ) -> Result<()> {
    let mut found = HashSet::new();
    let mut to_find = HashSet::new();
    let mut found_purls = HashSet::<String>::new();
    to_find.extend(gitoids);

    let cnt = AtomicU32::new(0);

    defer! {
      info!("North: Sent {} items in {:?}", cnt.load(std::sync::atomic::Ordering::Relaxed).separate_with_commas(),
      start.elapsed());
    }

    fn less(a: &HashSet<String>, b: &HashSet<String>) -> HashSet<String> {
      let mut ret = a.clone();
      for i in b.iter() {
        ret.remove(i);
      }
      ret
    }

    loop {
      let to_search = less(&to_find, &found);

      if to_search.len() == 0 {
        break;
      }
      for this_oid in to_search {
        found.insert(this_oid.clone());
        match self.data_for_key(&this_oid).await {
          Ok(item) => {
            let and_then = RodeoServer::contained_by(&item);
            if purls_only {
              for purl in item.find_purls() {
                if !found_purls.contains(&purl) {
                  tx.send(purl.clone().into()).await?;
                  
                  found_purls.insert(purl);
                }
              }
            } else {
              tx.send(item.into()).await?;
            }
            
            to_find = to_find.union(&and_then).map(|s| s.clone()).collect();
          }
          _ => {}
        }
        cnt.fetch_add(1, std::sync::atomic::Ordering::Relaxed);
      }
    }
    Ok(())
  }

  pub async fn antialias_for(&self, data: &str) -> Result<Item> {
    let mut ret = self.data_for_key(data).await?;
=======
  /// Given the id of an item, find all the gitoid:sha256 that this
  /// item contains and all the contained items contain
  pub fn flatten_contents(&self, data: String) -> Result<HashSet<String>> {
    // to return
    let mut ret = HashSet::new();

    // items left to process
    let mut to_process = HashSet::new();
    to_process.insert(data);

    // items we've seen
    let mut processed = HashSet::new();

    // if we've got more ids to process
    while !to_process.is_empty() {
      // for each id
      for id in to_process.clone().into_iter() {
        // remove the processed id from the list to process
        to_process.remove(&id);

        // and note that it's been processed
        processed.insert(id.clone());

        // get the corresponding item
        let item = self.data_for_key(&id)?;

        // for each connection
        for (conn_type, conn_id) in item.connections {
          // if it's "contains" or "alias to"
          if EdgeType::is_contains_down(&conn_type) || EdgeType::is_alias_to(&conn_type) {
            // if we haven't processed it, add it to the list
            if !processed.contains(&conn_id) {
              to_process.insert(conn_id.clone());
            }

            if EdgeType::is_contains_down(&conn_type) {
              // and add it to the items being returned if it's "contains"
              ret.insert(conn_id);
            }
          }
        }
      }
    }
    Ok(ret)
  }

  /// Given a key, traverse the `AliasTo` references to find
  /// the item that the item is an alias to
  pub fn antialias_for(&self, data: &str) -> Result<Item> {
    let mut ret = self.data_for_key(data)?;
>>>>>>> ca743e3c
    while ret.is_alias() {
      match ret.connections.iter().find(|x| x.0.is_alias_to()) {
        Some(v) => {
          ret = self.data_for_key(&v.1).await?;
        }
        None => {
          bail!("Unexpected situation");
        }
      }
    }

    Ok(ret)
  }

  pub async fn data_for_entry_offset(&self, index_loc: &IndexLoc) -> Result<Item> {
    match index_loc {
      loc @ IndexLoc::Loc { file_hash, .. } => Ok(self.entry_for(*file_hash, loc.offset()).await?),
      IndexLoc::Chain(offsets) => {
        let mut ret: Vec<Item> = vec![];
        for offset in offsets {
          let some = Box::pin(self.data_for_entry_offset(&offset)).await?;
          ret.push(some);
        }
        if ret.len() == 0 {
          bail!("Got a location chain with zero entries!!");
        } else if ret.len() == 1 {
          Ok(ret.pop().unwrap()) // we know this is okay because we just tested length
        } else {
          let base = ret.pop().unwrap(); // we know this is okay because ret has more than 1 element
          let mut to_merge = vec![];
          for item in ret {
            to_merge.push(item);
          }
          let mut final_base = base.clone();

          for m2 in to_merge {
            final_base = final_base.merge(m2);
          }
          Ok(final_base)
        }
      }
    }
  }

  pub async fn vec_for_entry_offset(&self, index_loc: &IndexLoc) -> Result<Vec<Item>> {
    match index_loc {
      loc @ IndexLoc::Loc { file_hash, .. } => Ok(vec![self.entry_for(*file_hash, loc.offset()).await?]),
      IndexLoc::Chain(offsets) => {
        let mut ret = vec![];
        for offset in offsets {
         let mut some = Box::pin(self.vec_for_entry_offset(&offset)).await?;
         ret.append(&mut some);
        }
        Ok(ret)
      }
    }
  }

  pub async fn data_for_hash(&self, hash: MD5Hash) -> Result<Item> {
    let entry_offset = match self.find(hash).await? {
      Some(eo) => eo,
      _ => bail!(format!("Could not find entry for hash {:x?}", hash)),
    };

    self.data_for_entry_offset(&entry_offset.loc).await
  }

  pub  async fn data_for_key(&self, data: &str) -> Result<Item> {
    let md5_hash = md5hash_str(data);
    self.data_for_hash(md5_hash).await
  }
}

<<<<<<< HEAD
#[tokio::test(flavor = "multi_thread", worker_threads = 10)]
async fn test_antialias() {
=======
#[test]
fn test_flatten() {
  use std::{path::PathBuf, time::Instant};
  let start = Instant::now();
  let goat_rodeo_test_data: PathBuf = "../goatrodeo/res_for_big_tent/".into();
  // punt test is the files don't exist
  if !goat_rodeo_test_data.is_dir() {
    return;
  }

  let mut files =
    match GoatRodeoCluster::cluster_files_in_dir("../goatrodeo/res_for_big_tent/".into()) {
      Ok(v) => v,
      Err(e) => {
        assert!(false, "Failure to read files {:?}", e);
        return;
      }
    };
  println!("Read cluster at {:?}", start.elapsed());

  assert!(files.len() > 0, "Need a cluster");
  let cluster = files.pop().expect("Expect a cluster");

  match cluster.antialias_for("pkg:deb/debian/tk8.6@8.6.14-1build1") {
    Ok(item) => {
      let base: HashSet<String> = item.connections.into_iter().filter(|c| EdgeType::is_contains_down(&c.0)).map(|c| c.1).collect();
      assert!(base.len() > 1, "There must be more than 1 gitoid in the base, only found {}", base.len());
      let found = cluster.flatten_contents("pkg:deb/debian/tk8.6@8.6.14-1build1".into()).expect("Should be able to get flattened gitoids");
      assert!(found.is_superset(&base), "The flattened set should contain the entire base");
    }
    Err(_) => println!("Didn't find the expected purl: pkg:deb/debian/tk8.6@8.6.14-1build1")
  }

  println!("Tested flatten at {:?}", start.elapsed());
}

#[test]
fn test_antialias() {
>>>>>>> ca743e3c
  use std::{path::PathBuf, time::Instant};
  let start = Instant::now();
  let goat_rodeo_test_data: PathBuf = "../goatrodeo/res_for_big_tent/".into();
  // punt test is the files don't exist
  if !goat_rodeo_test_data.is_dir() {
    return;
  }

  let mut files =
    match GoatRodeoCluster::cluster_files_in_dir("../goatrodeo/res_for_big_tent/".into()).await {
      Ok(v) => v,
      Err(e) => {
        assert!(false, "Failure to read files {:?}", e);
        return;
      }
    };
  println!("Read cluster at {:?}", start.elapsed());

  assert!(files.len() > 0, "Need a cluster");
  let cluster = files.pop().expect("Expect a cluster");
  let index = cluster.get_index().await.expect("To be able to get the index");

  let mut aliases = vec![];
  for v in index.iter() {
    let item = cluster.data_for_hash(v.hash).await.expect("Should get an item");
    if item.is_alias() {
      aliases.push(item);
    }
  }

  println!("Got aliases at {:?}", start.elapsed());

  for ai in aliases.iter().take(20) {
    println!("Antialias for {}", ai.identifier);
    let new_item = cluster
      .antialias_for(&ai.identifier).await
      .expect("Expect to get the antialiased thing");
    assert!(!new_item.is_alias(), "Expecting a non-aliased thing");
    assert!(
      new_item
        .connections
        .iter()
        .filter(|x| x.1 == ai.identifier)
        .count()
        > 0,
      "Expecting a match for {}",
      ai.identifier
    );
  }

  println!("Tested aliases at {:?}", start.elapsed());
}

#[tokio::test(flavor = "multi_thread", worker_threads = 1)]
async fn test_generated_cluster() {
  use std::time::Instant;

  let test_paths: Vec<String> = vec![
    "../../tmp/oc_dest/result_aa".into(),
    "../../tmp/oc_dest/result_ab".into(),
    "../goatrodeo/res_for_big_tent/".into(),
  ];

  for test_path in &test_paths {
    info!("\n\n==============\n\nTesting path {}", test_path);
    let goat_rodeo_test_data: PathBuf = test_path.into();
    // punt test is the files don't exist
    if !goat_rodeo_test_data.is_dir() {
      break;
    }

    let start = Instant::now();
    let files = match GoatRodeoCluster::cluster_files_in_dir(test_path.into()).await {
      Ok(v) => v,
      Err(e) => {
        assert!(false, "Failure to read files {:?}", e);
        return;
      }
    };

    info!(
      "Finding files took {:?}",
      Instant::now().duration_since(start)
    );
    assert!(files.len() > 0, "We should find some files");
    let mut pass_num = 0;
    for cluster in files {
      pass_num += 1;
      let complete_index = cluster.get_index().await.unwrap();

      info!(
        "Loaded index for pass {} at {:?}",
        pass_num,
        Instant::now().duration_since(start)
      );

      assert!(
        complete_index.len() > 200,
        "Expecting a large index, got {} entries",
        complete_index.len()
      );
      info!("Index size {}", complete_index.len());

      for i in complete_index.deref() {
        cluster.find(i.hash).await.unwrap().unwrap();
      }
    }
  }
}

#[tokio::test(flavor = "multi_thread", worker_threads = 1)]
async fn test_files_in_dir() {
  use std::time::{Duration, Instant};

  let goat_rodeo_test_data: PathBuf = "../goatrodeo/res_for_big_tent/".into();
  // punt test is the files don't exist
  if !goat_rodeo_test_data.is_dir() {
    return;
  }

  let files = match GoatRodeoCluster::cluster_files_in_dir("../goatrodeo/res_for_big_tent/".into()).await
  {
    Ok(v) => v,
    Err(e) => {
      assert!(false, "Failure to read files {:?}", e);
      return;
    }
  };

  assert!(files.len() > 0, "We should find some files");
  let mut total_index_size = 0;
  for cluster in &files {
    assert!(cluster.data_files.len() > 0);
    assert!(cluster.index_files.len() > 0);

    let start = Instant::now();
    let complete_index = cluster.get_index().await.unwrap();

    total_index_size += complete_index.len();

    assert!(
      complete_index.len() > 7_000,
      "the index should be large, but has {} items",
      complete_index.len()
    );
    let time = Instant::now().duration_since(start);
    let start = Instant::now();
    cluster.get_index().await.unwrap(); // should be from cache
    let time2 = Instant::now().duration_since(start);

    assert!(
      time2 < Duration::from_millis(3),
      "Pulling from the cache should be less than 3 millis, but took {:?}",
      time2
    );
    info!("Initial index build {:?} and subsequent {:?}", time, time2);
  }

  assert!(
    total_index_size > 7_000,
    "must read at least 7,000 items, but only got {}",
    total_index_size
  );
}<|MERGE_RESOLUTION|>--- conflicted
+++ resolved
@@ -1,4 +1,4 @@
-use anyhow::{ bail, Context, Result};
+use anyhow::{bail, Context, Result};
 use arc_swap::ArcSwap;
 use scopeguard::defer;
 use serde::{Deserialize, Serialize};
@@ -10,11 +10,18 @@
   time::Instant,
 };
 use thousands::Separable;
-use tokio::{fs::{read_dir, File}, io::BufReader, sync::{mpsc::Sender, Mutex}};
+use tokio::{
+  fs::{read_dir, File},
+  io::BufReader,
+  sync::{
+    mpsc::{Receiver, Sender},
+    Mutex,
+  },
+};
 use toml::Table; // Use log crate when building application
 
 use crate::{
-  data_file::{DataReader, DataFile},
+  data_file::{DataFile, DataReader},
   index_file::{IndexFile, IndexLoc, ItemOffset},
   live_merge::perform_merge,
   rodeo_server::{MD5Hash, RodeoServer},
@@ -236,7 +243,8 @@
         &root_dir,
         *index_file,
         false, /*TODO -- optional testing of index hash */
-      ).await?;
+      )
+      .await?;
 
       for data_hash in &the_file.envelope.data_files {
         indexed_hashes.insert(*data_hash);
@@ -382,9 +390,7 @@
 
     let start = Instant::now();
 
-    let mut my_lock = self
-      .building_index
-      .lock().await;
+    let mut my_lock = self.building_index.lock().await;
     *my_lock = false;
 
     // test again after acquiring the lock
@@ -540,7 +546,7 @@
     let mut ret = vec![];
 
     while let Some(f) = the_dir.next_entry().await? {
-    //for f in the_dir.next_entry().await {
+      //for f in the_dir.next_entry().await {
       let file = f;
       let file_extn = file
         .path()
@@ -597,8 +603,52 @@
     }
   }
 
-<<<<<<< HEAD
-pub async fn north_send(
+  /// create a stream for the flattened items
+  pub async fn stream_flattened_items(
+    self: Arc<GoatRodeoCluster>,
+    gitoids: Vec<String>,
+  ) -> Result<Receiver<serde_json::Value>> {
+    let (tx, rx) = tokio::sync::mpsc::channel::<serde_json::Value>(256);
+
+    tokio::spawn(async move {
+      let mut to_find = HashSet::new();
+      for s in gitoids {
+        to_find.insert(s);
+      }
+      let mut found = HashSet::new();
+      while !to_find.is_empty() {
+        let mut new_to_find = HashSet::new();
+        for gitoid in to_find.clone() {
+          match self.data_for_key(&gitoid).await {
+            Ok(item) => {
+              item
+                .connections
+                .iter()
+                .filter(|a| a.0.is_alias_to())
+                .for_each(|s| {
+                  if !to_find.contains(&s.1) && found.contains(&s.1) {
+                    new_to_find.insert(s.1.clone());
+                  }
+                });
+              for s in item.connections.iter().filter(|a| a.0.is_contains_down()) {
+                if !to_find.contains(&s.1) && found.contains(&s.1) {
+                  new_to_find.insert(s.1.clone());
+                  let _ = tx.send(s.1.clone().into()).await;
+                }
+              }
+            }
+            Err(_) => {}
+          }
+          found.insert(gitoid);
+        }
+
+        to_find = new_to_find;
+      }
+    });
+
+    Ok(rx)
+  }
+  pub async fn north_send(
     &self,
     gitoids: Vec<String>,
     purls_only: bool,
@@ -640,14 +690,14 @@
               for purl in item.find_purls() {
                 if !found_purls.contains(&purl) {
                   tx.send(purl.clone().into()).await?;
-                  
+
                   found_purls.insert(purl);
                 }
               }
             } else {
               tx.send(item.into()).await?;
             }
-            
+
             to_find = to_find.union(&and_then).map(|s| s.clone()).collect();
           }
           _ => {}
@@ -660,58 +710,6 @@
 
   pub async fn antialias_for(&self, data: &str) -> Result<Item> {
     let mut ret = self.data_for_key(data).await?;
-=======
-  /// Given the id of an item, find all the gitoid:sha256 that this
-  /// item contains and all the contained items contain
-  pub fn flatten_contents(&self, data: String) -> Result<HashSet<String>> {
-    // to return
-    let mut ret = HashSet::new();
-
-    // items left to process
-    let mut to_process = HashSet::new();
-    to_process.insert(data);
-
-    // items we've seen
-    let mut processed = HashSet::new();
-
-    // if we've got more ids to process
-    while !to_process.is_empty() {
-      // for each id
-      for id in to_process.clone().into_iter() {
-        // remove the processed id from the list to process
-        to_process.remove(&id);
-
-        // and note that it's been processed
-        processed.insert(id.clone());
-
-        // get the corresponding item
-        let item = self.data_for_key(&id)?;
-
-        // for each connection
-        for (conn_type, conn_id) in item.connections {
-          // if it's "contains" or "alias to"
-          if EdgeType::is_contains_down(&conn_type) || EdgeType::is_alias_to(&conn_type) {
-            // if we haven't processed it, add it to the list
-            if !processed.contains(&conn_id) {
-              to_process.insert(conn_id.clone());
-            }
-
-            if EdgeType::is_contains_down(&conn_type) {
-              // and add it to the items being returned if it's "contains"
-              ret.insert(conn_id);
-            }
-          }
-        }
-      }
-    }
-    Ok(ret)
-  }
-
-  /// Given a key, traverse the `AliasTo` references to find
-  /// the item that the item is an alias to
-  pub fn antialias_for(&self, data: &str) -> Result<Item> {
-    let mut ret = self.data_for_key(data)?;
->>>>>>> ca743e3c
     while ret.is_alias() {
       match ret.connections.iter().find(|x| x.0.is_alias_to()) {
         Some(v) => {
@@ -758,12 +756,14 @@
 
   pub async fn vec_for_entry_offset(&self, index_loc: &IndexLoc) -> Result<Vec<Item>> {
     match index_loc {
-      loc @ IndexLoc::Loc { file_hash, .. } => Ok(vec![self.entry_for(*file_hash, loc.offset()).await?]),
+      loc @ IndexLoc::Loc { file_hash, .. } => {
+        Ok(vec![self.entry_for(*file_hash, loc.offset()).await?])
+      }
       IndexLoc::Chain(offsets) => {
         let mut ret = vec![];
         for offset in offsets {
-         let mut some = Box::pin(self.vec_for_entry_offset(&offset)).await?;
-         ret.append(&mut some);
+          let mut some = Box::pin(self.vec_for_entry_offset(&offset)).await?;
+          ret.append(&mut some);
         }
         Ok(ret)
       }
@@ -779,18 +779,14 @@
     self.data_for_entry_offset(&entry_offset.loc).await
   }
 
-  pub  async fn data_for_key(&self, data: &str) -> Result<Item> {
+  pub async fn data_for_key(&self, data: &str) -> Result<Item> {
     let md5_hash = md5hash_str(data);
     self.data_for_hash(md5_hash).await
   }
 }
 
-<<<<<<< HEAD
 #[tokio::test(flavor = "multi_thread", worker_threads = 10)]
 async fn test_antialias() {
-=======
-#[test]
-fn test_flatten() {
   use std::{path::PathBuf, time::Instant};
   let start = Instant::now();
   let goat_rodeo_test_data: PathBuf = "../goatrodeo/res_for_big_tent/".into();
@@ -800,43 +796,6 @@
   }
 
   let mut files =
-    match GoatRodeoCluster::cluster_files_in_dir("../goatrodeo/res_for_big_tent/".into()) {
-      Ok(v) => v,
-      Err(e) => {
-        assert!(false, "Failure to read files {:?}", e);
-        return;
-      }
-    };
-  println!("Read cluster at {:?}", start.elapsed());
-
-  assert!(files.len() > 0, "Need a cluster");
-  let cluster = files.pop().expect("Expect a cluster");
-
-  match cluster.antialias_for("pkg:deb/debian/tk8.6@8.6.14-1build1") {
-    Ok(item) => {
-      let base: HashSet<String> = item.connections.into_iter().filter(|c| EdgeType::is_contains_down(&c.0)).map(|c| c.1).collect();
-      assert!(base.len() > 1, "There must be more than 1 gitoid in the base, only found {}", base.len());
-      let found = cluster.flatten_contents("pkg:deb/debian/tk8.6@8.6.14-1build1".into()).expect("Should be able to get flattened gitoids");
-      assert!(found.is_superset(&base), "The flattened set should contain the entire base");
-    }
-    Err(_) => println!("Didn't find the expected purl: pkg:deb/debian/tk8.6@8.6.14-1build1")
-  }
-
-  println!("Tested flatten at {:?}", start.elapsed());
-}
-
-#[test]
-fn test_antialias() {
->>>>>>> ca743e3c
-  use std::{path::PathBuf, time::Instant};
-  let start = Instant::now();
-  let goat_rodeo_test_data: PathBuf = "../goatrodeo/res_for_big_tent/".into();
-  // punt test is the files don't exist
-  if !goat_rodeo_test_data.is_dir() {
-    return;
-  }
-
-  let mut files =
     match GoatRodeoCluster::cluster_files_in_dir("../goatrodeo/res_for_big_tent/".into()).await {
       Ok(v) => v,
       Err(e) => {
@@ -848,11 +807,17 @@
 
   assert!(files.len() > 0, "Need a cluster");
   let cluster = files.pop().expect("Expect a cluster");
-  let index = cluster.get_index().await.expect("To be able to get the index");
+  let index = cluster
+    .get_index()
+    .await
+    .expect("To be able to get the index");
 
   let mut aliases = vec![];
   for v in index.iter() {
-    let item = cluster.data_for_hash(v.hash).await.expect("Should get an item");
+    let item = cluster
+      .data_for_hash(v.hash)
+      .await
+      .expect("Should get an item");
     if item.is_alias() {
       aliases.push(item);
     }
@@ -863,7 +828,8 @@
   for ai in aliases.iter().take(20) {
     println!("Antialias for {}", ai.identifier);
     let new_item = cluster
-      .antialias_for(&ai.identifier).await
+      .antialias_for(&ai.identifier)
+      .await
       .expect("Expect to get the antialiased thing");
     assert!(!new_item.is_alias(), "Expecting a non-aliased thing");
     assert!(
@@ -948,14 +914,14 @@
     return;
   }
 
-  let files = match GoatRodeoCluster::cluster_files_in_dir("../goatrodeo/res_for_big_tent/".into()).await
-  {
-    Ok(v) => v,
-    Err(e) => {
-      assert!(false, "Failure to read files {:?}", e);
-      return;
-    }
-  };
+  let files =
+    match GoatRodeoCluster::cluster_files_in_dir("../goatrodeo/res_for_big_tent/".into()).await {
+      Ok(v) => v,
+      Err(e) => {
+        assert!(false, "Failure to read files {:?}", e);
+        return;
+      }
+    };
 
   assert!(files.len() > 0, "We should find some files");
   let mut total_index_size = 0;
