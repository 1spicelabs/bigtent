--- conflicted
+++ resolved
@@ -105,19 +105,12 @@
   fn contained_by(data: &Item) -> HashSet<String> {
     let mut ret = HashSet::new();
     for edge in data.connections.iter() {
-<<<<<<< HEAD
       if edge.0 == EdgeType::ContainedBy
         || edge.0 == EdgeType::AliasTo
         || edge.0 == EdgeType::BuildsTo
       {
         ret.insert(edge.1.clone());
-=======
-      if edge.1 == EdgeType::ContainedBy
-        || edge.1 == EdgeType::AliasTo
-        || edge.1 == EdgeType::BuildsTo
-      {
-        ret.insert(edge.0.clone());
->>>>>>> fe7c5097
+
       }
     }
 
@@ -200,11 +193,6 @@
             }
           }
         }
-<<<<<<< HEAD
-
-=======
-        
->>>>>>> fe7c5097
         cnt.fetch_add(1, std::sync::atomic::Ordering::Relaxed);
       }
     }
@@ -300,11 +288,7 @@
     if false {
       // dunno if this is a good idea...
       info!("Loading full index...");
-<<<<<<< HEAD
       cluster.get_index()?;
-=======
-      bundle.get_index()?;
->>>>>>> fe7c5097
       info!("Loaded index")
     }
 
